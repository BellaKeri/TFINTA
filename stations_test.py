#!/usr/bin/env python3
#
# Copyright 2025 Daniel Balparda (balparda@gmail.com)
# GNU General Public License v3 (http://www.gnu.org/licenses/gpl-3.0.txt)
#
# pylint: disable=invalid-name,protected-access
"""stations.py unittest."""

import logging
# import pdb
import unittest
# from unittest import mock

from baselib import base
import stations

__author__ = 'balparda@gmail.com (Daniel Balparda)'
__version__ = (1, 0)


class TestStations(unittest.TestCase):
  """Tests for stations.py."""

  def test_TODO(self) -> None:  # copy and rename
    """Test."""
    print('ok')  # do the test here

  def test_Soma(self) -> None:
    """Test."""
    # TODO: remove (just for learning)
    print('sum test start')
    self.assertEqual(stations.Sum(0, 0), 0)
    self.assertEqual(stations.Sum(0, 1), 1)
    self.assertEqual(stations.Sum(1, 0), 1)
    self.assertEqual(stations.Sum(-1, 1), 0)
    self.assertEqual(stations.Sum(666, 333), 999)
    self.assertEqual(stations.Sum(-2, -3), -5)
    self.assertEqual(stations.Sum(-5, 0), -5)
    print('sum test end')

  def test_ConvertToXML(self) -> None:
    """Test XML"""
    xml_obj: stations.XMLType = stations.ConvertToXML(TEST_XML_1)
    self.assertEqual(xml_obj.getElementsByTagName('xml_data')[0].firstChild.nodeValue, 'convert')

<<<<<<< HEAD
  
  def setUp(self):
    self.converted = stations.ConvertToXML
=======
>>>>>>> 3da65003

  def test_GetStations(self) -> None:
    """Test Stations"""
    test_station:  stations.GetStations= stations.GetStations(TEST_STATIONS_1)
    self.assertEqual(test_station.getElementsByTagName('station')[0].firstChild.nodeValue, 'getstations')

TEST_XML_1 = """
<xml>x
  <xml_data>convert</xml_data>
</xml>
"""

TEST_STATIONS_1 = """"
<stations>
  <station>getstations</station>
</stations>
"""


if __name__ == '__main__':
  logging.basicConfig(level=logging.INFO, format=base.LOG_FORMAT)  # set this as default
  unittest.main()<|MERGE_RESOLUTION|>--- conflicted
+++ resolved
@@ -43,12 +43,9 @@
     xml_obj: stations.XMLType = stations.ConvertToXML(TEST_XML_1)
     self.assertEqual(xml_obj.getElementsByTagName('xml_data')[0].firstChild.nodeValue, 'convert')
 
-<<<<<<< HEAD
   
   def setUp(self):
     self.converted = stations.ConvertToXML
-=======
->>>>>>> 3da65003
 
   def test_GetStations(self) -> None:
     """Test Stations"""
