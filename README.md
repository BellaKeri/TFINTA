# TFINTA - Transport for Ireland Data

## Overview

TODO

## Data Sources

### Stations

[GPT Search](https://chatgpt.com/share/683abe5a-9e80-800d-b703-f5080a69c970)

[Official dataset Rail&DART](https://api.irishrail.ie/realtime/)

1. [Get All Stations](http://api.irishrail.ie/realtime/realtime.asmx/getAllStationsXML) - usage  returns a list of all stations with `StationDesc`, `StationCode`, `StationId`, `StationAlias`, `StationLatitude` and `StationLongitude` ordered by Latitude, Longitude. Example:

```xml
<objStation>
    <StationDesc>Howth Junction</StationDesc>
    <StationAlias>Donaghmede ( Howth Junction )</StationAlias>
    <StationLatitude>53.3909</StationLatitude>
    <StationLongitude>-6.15672</StationLongitude>
    <StationCode>HWTHJ</StationCode>
    <StationId>105</StationId>
</objStation>
```

<<<<<<< HEAD
### Trains

[Official running Trains](http://api.irishrail.ie/realtime/)

1. [Get All Running Trains](http://api.irishrail.ie/realtime/realtime.asmx/getCurrentTrainsXML) - Usage returns a listing of 'running trains' ie trains that are between origin and destination or are due to start within 10 minutes of the query time. Returns `TrainStatus`, `TrainLatitude`, `TrainLongitude`, `TrainCode`, `TrainDate`, `PublicMessage` and `Direction`.

* a . `TrainStatus` = ***N*** for not yet running or ***R*** for running.

* b . `TrainCode` is Irish Rail's unique code for an individual train service on a date.

* c . `Direction` is either *Northbound* or *Southbound* for trains between Dundalk and Rosslare and between Sligo and Dublin.  for all other trains the direction is to the destination *eg. To Limerick*.

* d . `Public Message` is the latest information on the train uses ***\n*** for a line break *eg AA509\n11:00 - Waterford to Dublin Heuston (0 mins late)\nDeparted Waterford next stop Thomastown*.

```xml
<objTrainPositions>
    <TrainStatus>N</TrainStatus>
    <TrainLatitude>51.9018</TrainLatitude>
    <TrainLongitude>-8.4582</TrainLongitude>
    <TrainCode>D501</TrainCode>
    <TrainDate>01 Jun 2025</TrainDate>
    <PublicMessage>D501\nCork to Cobh\nExpected Departure 08:00</PublicMessage>
    <Direction>To Cobh</Direction>
</objTrainPositions>
=======
### GTFS Schedule Files

The [Official GTFS Schedules](https://data.gov.ie/dataset/operator-gtfs-schedule-files)
will have a small 19kb CSV,
[currently here](https://www.transportforireland.ie/transitData/Data/GTFS%20Operator%20Files.csv),
that has the positions of all GTFS files.
We will load this CSV to search for the `Iarnród Éireann / Irish Rail` entry.

GTFS is [defined here](https://gtfs.org/documentation/schedule/reference/).
It has 6 mandatory tables (files) and a number of optional ones.
We will start by making a cached loader for this data into memory dicts
that will be pickled to disk.

## Installation & Usage

### Dependencies

```sh
brew install git uv python@3.11

git clone https://github.com/BellaKeri/TFINTA.git TFINTA
cd TFINTA

uv venv --python 3.11
source .venv/bin/activate
uv pip install --upgrade pip
pip install -r requirements.txt

./gtfs.py read

deactivate
```

### Running GTFS to load the database

```sh
./gtfs.py read
>>>>>>> 473c9b60
```<|MERGE_RESOLUTION|>--- conflicted
+++ resolved
@@ -25,32 +25,6 @@
 </objStation>
 ```
 
-<<<<<<< HEAD
-### Trains
-
-[Official running Trains](http://api.irishrail.ie/realtime/)
-
-1. [Get All Running Trains](http://api.irishrail.ie/realtime/realtime.asmx/getCurrentTrainsXML) - Usage returns a listing of 'running trains' ie trains that are between origin and destination or are due to start within 10 minutes of the query time. Returns `TrainStatus`, `TrainLatitude`, `TrainLongitude`, `TrainCode`, `TrainDate`, `PublicMessage` and `Direction`.
-
-* a . `TrainStatus` = ***N*** for not yet running or ***R*** for running.
-
-* b . `TrainCode` is Irish Rail's unique code for an individual train service on a date.
-
-* c . `Direction` is either *Northbound* or *Southbound* for trains between Dundalk and Rosslare and between Sligo and Dublin.  for all other trains the direction is to the destination *eg. To Limerick*.
-
-* d . `Public Message` is the latest information on the train uses ***\n*** for a line break *eg AA509\n11:00 - Waterford to Dublin Heuston (0 mins late)\nDeparted Waterford next stop Thomastown*.
-
-```xml
-<objTrainPositions>
-    <TrainStatus>N</TrainStatus>
-    <TrainLatitude>51.9018</TrainLatitude>
-    <TrainLongitude>-8.4582</TrainLongitude>
-    <TrainCode>D501</TrainCode>
-    <TrainDate>01 Jun 2025</TrainDate>
-    <PublicMessage>D501\nCork to Cobh\nExpected Departure 08:00</PublicMessage>
-    <Direction>To Cobh</Direction>
-</objTrainPositions>
-=======
 ### GTFS Schedule Files
 
 The [Official GTFS Schedules](https://data.gov.ie/dataset/operator-gtfs-schedule-files)
@@ -88,5 +62,30 @@
 
 ```sh
 ./gtfs.py read
->>>>>>> 473c9b60
+```
+
+### Trains
+
+[Official running Trains](http://api.irishrail.ie/realtime/)
+
+1. [Get All Running Trains](http://api.irishrail.ie/realtime/realtime.asmx/getCurrentTrainsXML) - Usage returns a listing of 'running trains' ie trains that are between origin and destination or are due to start within 10 minutes of the query time. Returns `TrainStatus`, `TrainLatitude`, `TrainLongitude`, `TrainCode`, `TrainDate`, `PublicMessage` and `Direction`.
+
+* a . `TrainStatus` = ***N*** for not yet running or ***R*** for running.
+
+* b . `TrainCode` is Irish Rail's unique code for an individual train service on a date.
+
+* c . `Direction` is either *Northbound* or *Southbound* for trains between Dundalk and Rosslare and between Sligo and Dublin.  for all other trains the direction is to the destination *eg. To Limerick*.
+
+* d . `Public Message` is the latest information on the train uses ***\n*** for a line break *eg AA509\n11:00 - Waterford to Dublin Heuston (0 mins late)\nDeparted Waterford next stop Thomastown*.
+
+```xml
+<objTrainPositions>
+    <TrainStatus>N</TrainStatus>
+    <TrainLatitude>51.9018</TrainLatitude>
+    <TrainLongitude>-8.4582</TrainLongitude>
+    <TrainCode>D501</TrainCode>
+    <TrainDate>01 Jun 2025</TrainDate>
+    <PublicMessage>D501\nCork to Cobh\nExpected Departure 08:00</PublicMessage>
+    <Direction>To Cobh</Direction>
+</objTrainPositions>
 ```