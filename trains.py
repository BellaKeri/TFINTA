#!/usr/bin/env python3
#
# Copyright 2025 BellaKeri (BellaKeri@github.com)
# GNU General Public License v3 (http://www.gnu.org/licenses/gpl-3.0.txt)
#
"""Running Trains Loader."""

# import logging
<<<<<<< HEAD
# import pdb(ativar quando for programmar, ajuda a ver os erros.)

=======
import pdb
from typing import Optional
>>>>>>> 8251e5bf
import urllib.request
import xml.dom.minidom

__author__ = 'BellaKeri@github.com'
__version__ = (1, 0)


ALL_RUNNING_TRAINS_URL = 'http://api.irishrail.ie/realtime/realtime.asmx/getCurrentTrainsXML'
<<<<<<< HEAD

XMLType = xml.dom.minidom.Document
XMLElement = xml.dom.minidom.Element
=======
>>>>>>> 8251e5bf

XMLType = xml.dom.minidom.Document
XMLElement = xml.dom.minidom.Element


def LoadTrains() -> str:
  return urllib.request.urlopen(ALL_RUNNING_TRAINS_URL).read()


def ConvertToXML(xml_data_trains: str) -> XMLType:
  return xml.dom.minidom.parseString(xml_data_trains)


def GetTrains(xml_trains_obj: XMLType) -> list[XMLElement]:
  return list(xml_trains_obj.getElementsByTagName('objTrainPositions'))


def TrainsData(message_data : list[XMLElement]) -> list[tuple[str, str, str]]:
  names: list[tuple[str, str, str]] = []
  for message in message_data:
    code = message.getElementsByTagName('TrainCode')[0].firstChild.nodeValue
    direct = message.getElementsByTagName('Direction')[0].firstChild.nodeValue
    public_mss = message.getElementsByTagName('PublicMessage')[0].firstChild.nodeValue
    names.append(
      ('-' if code is None else code.upper().strip(),
       '-' if direct is None else direct.strip(),
       '-' if public_mss is None else public_mss))
  return sorted(names)


def Main() -> None:
  """Main entry point."""
  xml_data = LoadTrains()
  xml_trains_obj = ConvertToXML(xml_data)
  message_data = GetTrains(xml_trains_obj)
  parsed_data = TrainsData(message_data)

  print()
  print()
  print()
  for i, (code, direct, public_mss) in enumerate(parsed_data, start=1):
    print(f'{i}: {code}, {direct} : {public_mss.strip()}')
  print()
  print()
  print()


if __name__ == '__main__':
  Main()<|MERGE_RESOLUTION|>--- conflicted
+++ resolved
@@ -6,13 +6,8 @@
 """Running Trains Loader."""
 
 # import logging
-<<<<<<< HEAD
-# import pdb(ativar quando for programmar, ajuda a ver os erros.)
-
-=======
 import pdb
 from typing import Optional
->>>>>>> 8251e5bf
 import urllib.request
 import xml.dom.minidom
 
@@ -21,12 +16,6 @@
 
 
 ALL_RUNNING_TRAINS_URL = 'http://api.irishrail.ie/realtime/realtime.asmx/getCurrentTrainsXML'
-<<<<<<< HEAD
-
-XMLType = xml.dom.minidom.Document
-XMLElement = xml.dom.minidom.Element
-=======
->>>>>>> 8251e5bf
 
 XMLType = xml.dom.minidom.Document
 XMLElement = xml.dom.minidom.Element
